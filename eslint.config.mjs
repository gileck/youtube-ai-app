--- conflicted
+++ resolved
@@ -47,9 +47,6 @@
     },
     rules: {
       "restrict-api-routes/no-direct-api-routes": "error",
-<<<<<<< HEAD
-      "react-hooks/exhaustive-deps": "off"
-=======
       "react-hooks/exhaustive-deps": "off",
       // Add API Guidelines rules
       "api-guidelines/no-server-import-in-client": ["warn", {
@@ -75,7 +72,6 @@
           '**/actions/index.ts'
         ]
       }]
->>>>>>> 63ee8000
     }
   }
 ];
