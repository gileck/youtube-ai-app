--- conflicted
+++ resolved
@@ -1,53 +1,6 @@
 import { ApiHandlers, ApiHandlerContext } from "./types";
 import * as chat from "./chat/server";
 import * as clearCache from "./settings/clearCache/server";
-<<<<<<< HEAD
-import * as fileManagement from "./fileManagement/server";
-import * as aiUsage from "./monitoring/aiUsage/server";
-import * as aiVideoActions from "./aiVideoActions/server";
-import { searchApiName, videoApiName, channelApiName, chaptersTranscriptApiName } from "./youtube/index";
-import { searchVideos, getVideoDetails, getChannelVideos, getYouTubeChaptersTranscript } from "./youtube/server";
-import { GetAllAIUsageRequest, GetAIUsageSummaryRequest } from "./monitoring/aiUsage/types";
-import { 
-  YouTubeSearchRequest, 
-  YouTubeVideoRequest,
-  YouTubeChaptersTranscriptRequest,
-} from "./youtube/types";
-import { YouTubeChannelParams } from "@/server/youtube";
-
-
-export const apiHandlers: ApiHandlers = {
-  [chat.name]: { process: chat.process as (params: unknown) => Promise<unknown>},
-  [clearCache.name]: { process: clearCache.process as (params: unknown) => Promise<unknown>},
-  [fileManagement.name]: { process: fileManagement.process as (params: unknown) => Promise<unknown>},
-  [aiVideoActions.name]: { process: aiVideoActions.process as (params: unknown) => Promise<unknown>},
-  [`${aiUsage.name}/all`]: { 
-    process: (params: unknown) => aiUsage.process(
-      params as GetAllAIUsageRequest, 
-      'all'
-    ) as Promise<unknown>
-  },
-  [`${aiUsage.name}/summary`]: { 
-    process: (params: unknown) => aiUsage.process(
-      params as GetAIUsageSummaryRequest, 
-      'summary'
-    ) as Promise<unknown>
-  },
-  // YouTube API endpoints
-  [searchApiName]: { 
-    process: (params: unknown) => searchVideos(params as YouTubeSearchRequest) as Promise<unknown>
-  },
-  [videoApiName]: { 
-    process: (params: unknown) => getVideoDetails(params as YouTubeVideoRequest) as Promise<unknown>
-  },
-  [channelApiName]: { 
-    process: (params: unknown) => getChannelVideos(params as YouTubeChannelParams) as Promise<unknown>
-  },
-  [chaptersTranscriptApiName]: {
-    process: (params: unknown) => getYouTubeChaptersTranscript(params as YouTubeChaptersTranscriptRequest) as Promise<unknown>
-  },
-};
-=======
 import * as auth from "./auth/server";
 
 export const apiHandlers: ApiHandlers = {
@@ -60,4 +13,3 @@
   [auth.updateProfile]: { process: auth.updateUserProfile as (params: unknown, context: ApiHandlerContext) => Promise<unknown> },
 };
 
->>>>>>> 63ee8000
