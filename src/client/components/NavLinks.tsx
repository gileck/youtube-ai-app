import { NavItem } from './layout/types';
import HomeIcon from '@mui/icons-material/Home';
import ChatIcon from '@mui/icons-material/Chat';
import SettingsIcon from '@mui/icons-material/Settings';
<<<<<<< HEAD
import InsightsIcon from '@mui/icons-material/Insights';
import SearchIcon from '@mui/icons-material/Search';
import BookmarkIcon from '@mui/icons-material/Bookmark';
import VideoLibraryIcon from '@mui/icons-material/VideoLibrary';
import SubtitlesIcon from '@mui/icons-material/Subtitles';
import SummarizeIcon from '@mui/icons-material/Summarize';

export const navItems: NavItem[] = [ 
    { path: '/search', label: 'Search', icon: <SearchIcon /> },
    { path: '/video-feed', label: 'Video Feed', icon: <VideoLibraryIcon /> },
    { path: '/bookmarks', label: 'Bookmarks', icon: <BookmarkIcon /> },
    { path: '/settings', label: 'Settings', icon: <SettingsIcon /> },
  ];
  
  export const menuItems: NavItem[] = [ 
    { path: '/', label: 'Home', icon: <HomeIcon /> },
    { path: '/search', label: 'Search', icon: <SearchIcon /> },
    { path: '/video-feed', label: 'Video Feed', icon: <VideoLibraryIcon /> },
    { path: '/video-chapters', label: 'Video Chapters', icon: <SubtitlesIcon /> },
    { path: '/ai-video-actions', label: 'AI Video Actions', icon: <SummarizeIcon /> },
    { path: '/bookmarks', label: 'Bookmarks', icon: <BookmarkIcon /> },
    { path: '/ai-chat', label: 'AI Chat', icon: <ChatIcon /> },
    { path: '/file-manager', label: 'Files', icon: <FolderIcon /> },
    { path: '/settings', label: 'Settings', icon: <SettingsIcon /> },
    { path: '/ai-monitoring', label: 'AI Monitoring', icon: <InsightsIcon /> },
  ];
=======

export const navItems: NavItem[] = [
  { path: '/', label: 'Home', icon: <HomeIcon /> },
  { path: '/ai-chat', label: 'AI Chat', icon: <ChatIcon /> },
  { path: '/settings', label: 'Settings', icon: <SettingsIcon /> },
];

export const menuItems: NavItem[] = [
  { path: '/', label: 'Home', icon: <HomeIcon /> },
  { path: '/ai-chat', label: 'AI Chat', icon: <ChatIcon /> },
  { path: '/settings', label: 'Settings', icon: <SettingsIcon /> },
];
>>>>>>> 63ee8000
<|MERGE_RESOLUTION|>--- conflicted
+++ resolved
@@ -2,34 +2,6 @@
 import HomeIcon from '@mui/icons-material/Home';
 import ChatIcon from '@mui/icons-material/Chat';
 import SettingsIcon from '@mui/icons-material/Settings';
-<<<<<<< HEAD
-import InsightsIcon from '@mui/icons-material/Insights';
-import SearchIcon from '@mui/icons-material/Search';
-import BookmarkIcon from '@mui/icons-material/Bookmark';
-import VideoLibraryIcon from '@mui/icons-material/VideoLibrary';
-import SubtitlesIcon from '@mui/icons-material/Subtitles';
-import SummarizeIcon from '@mui/icons-material/Summarize';
-
-export const navItems: NavItem[] = [ 
-    { path: '/search', label: 'Search', icon: <SearchIcon /> },
-    { path: '/video-feed', label: 'Video Feed', icon: <VideoLibraryIcon /> },
-    { path: '/bookmarks', label: 'Bookmarks', icon: <BookmarkIcon /> },
-    { path: '/settings', label: 'Settings', icon: <SettingsIcon /> },
-  ];
-  
-  export const menuItems: NavItem[] = [ 
-    { path: '/', label: 'Home', icon: <HomeIcon /> },
-    { path: '/search', label: 'Search', icon: <SearchIcon /> },
-    { path: '/video-feed', label: 'Video Feed', icon: <VideoLibraryIcon /> },
-    { path: '/video-chapters', label: 'Video Chapters', icon: <SubtitlesIcon /> },
-    { path: '/ai-video-actions', label: 'AI Video Actions', icon: <SummarizeIcon /> },
-    { path: '/bookmarks', label: 'Bookmarks', icon: <BookmarkIcon /> },
-    { path: '/ai-chat', label: 'AI Chat', icon: <ChatIcon /> },
-    { path: '/file-manager', label: 'Files', icon: <FolderIcon /> },
-    { path: '/settings', label: 'Settings', icon: <SettingsIcon /> },
-    { path: '/ai-monitoring', label: 'AI Monitoring', icon: <InsightsIcon /> },
-  ];
-=======
 
 export const navItems: NavItem[] = [
   { path: '/', label: 'Home', icon: <HomeIcon /> },
@@ -41,5 +13,4 @@
   { path: '/', label: 'Home', icon: <HomeIcon /> },
   { path: '/ai-chat', label: 'AI Chat', icon: <ChatIcon /> },
   { path: '/settings', label: 'Settings', icon: <SettingsIcon /> },
-];
->>>>>>> 63ee8000
+];