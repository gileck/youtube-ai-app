--- conflicted
+++ resolved
@@ -1,8 +1,4 @@
-<<<<<<< HEAD
-import { AppBar, Toolbar, IconButton, Box, Button } from '@mui/material';
-=======
 import { AppBar, Toolbar, IconButton, Box, Button, Avatar, Menu, MenuItem, Typography, Divider } from '@mui/material';
->>>>>>> 63ee8000
 import MenuIcon from '@mui/icons-material/Menu';
 import { useRouter } from '../../router';
 import { NavItem } from '../../components/layout/types';
@@ -61,30 +57,6 @@
         })
       }}
     >
-<<<<<<< HEAD
-      <Toolbar>
-        <IconButton
-          color="inherit"
-          aria-label="open drawer"
-          edge="start"
-          onClick={onDrawerToggle}
-          sx={{ mr: 2 }}
-        >
-          <MenuIcon />
-        </IconButton>
-
-        <Box sx={{ display: { xs: 'none', sm: 'block' } }}>
-          {navItems.map((item) => (
-            <Button
-              key={item.path}
-              sx={{
-                color: '#fff',
-                backgroundColor: currentPath === item.path ? 'rgba(255, 255, 255, 0.1)' : 'transparent',
-                '&:hover': {
-                  backgroundColor: 'rgba(255, 255, 255, 0.2)',
-                },
-                mx: 0.5
-=======
       <Toolbar sx={{ display: 'flex', justifyContent: 'space-between' }}>
         <Box sx={{ display: 'flex', alignItems: 'center' }}>
           <IconButton
@@ -142,7 +114,6 @@
               anchorOrigin={{
                 vertical: 'bottom',
                 horizontal: 'right',
->>>>>>> 63ee8000
               }}
               transformOrigin={{
                 vertical: 'top',
