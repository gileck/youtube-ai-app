import { CacheResult } from "@/common/cache/types";
import { createCache } from "@/common/cache";
import { localStorageCacheProvider } from "./localStorageCache";

const clientCache = createCache(localStorageCacheProvider)

export const apiClient = {
  /**
   * Make a POST request to an API endpoint
   * @param endpoint The API endpoint
   * @param body Request body
   * @param options Additional request options
   * @returns Promise with the typed response
   */
  call: async <ResponseType, Params = Record<string, string | number | boolean | undefined | null>>(
    name: string,
    params?: Params,
    options?: ApiOptions
<<<<<<< HEAD
  ): Promise<ResponseType> => {
    const response = await fetch('/api/process', {
      method: 'POST',
      headers: {
        'Content-Type': 'application/json',
      },
      body: JSON.stringify({ 
        name, 
        params,
        options: {
          ...options,
          disableCache: window.location.href.includes('disableCache=true') ? true : options?.disableCache
        }
       }),
    });

    if (!response.ok) {
      throw new Error(`Failed to call ${name}: ${response.statusText}`);
    }
=======
  ): Promise<CacheResult<ResponseType>> => {
    // Client-side caching wrapper
    const apiCall = async (): Promise<ResponseType> => {
      const response = await fetch('/api/process', {
        method: 'POST',
        headers: {
          'Content-Type': 'application/json',
        },
        body: JSON.stringify({
          name,
          params,
          options: {
            ...options,
            disableCache: options?.disableCache
          }
        }),
      });

      // Don't cache non-200 responses
      if (!response.ok) {
        throw new Error(`Failed to call ${name}: ${response.statusText}`);
      }

      const result = await response.json();

      // Don't cache responses with error fields
      if (result.error) {
        throw new Error(`Failed to call ${name}: ${result.error}`);
      }

      // Additional check: if response is not 200-299 range, throw error
      if (response.status < 200 || response.status >= 300) {
        throw new Error(`Failed to call ${name}: HTTP ${response.status}`);
      }

      // Don't cache if data is null/undefined or if result indicates an error state
      if (result.data === null || result.data === undefined) {
        throw new Error(`Failed to call ${name}: No data returned`);
      }

      return result.data;
    };

    const shouldUseClientCache = options?.useClientCache ?? true;
>>>>>>> 63ee8000

    // Use client-side cache if enabled
    if (shouldUseClientCache) {
      return await clientCache.withCache(
        apiCall,
        {
          key: name,
          params: params || {},
        },
        {
          bypassCache: options?.bypassCache ?? false,
          disableCache: options?.disableCache ?? false,
          staleWhileRevalidate: options?.staleWhileRevalidate ?? true,
          ttl: options?.ttl,
          maxStaleAge: options?.maxStaleAge,
        }
      );
    }

    // Fallback to direct API call
    const data = await apiCall();
    return { data, isFromCache: false };
  }
};

export type ApiOptions = {
  /**
   * Disable caching for this API call - will not save the result to cache
   */
  disableCache?: boolean;
  /**
   * Bypass the cache for this API call - will save the result to cache
   */
  bypassCache?: boolean;
  /**
   * Use client-side cache for this API call
   */
  useClientCache?: boolean;
  /**
   * TTL for client-side cache
   */
  ttl?: number;
  /**
   * Max stale age for client-side cache
   */
  maxStaleAge?: number;
  /**
   * Stale while revalidate for client-side cache
   */
  staleWhileRevalidate?: boolean;
};

export default apiClient;<|MERGE_RESOLUTION|>--- conflicted
+++ resolved
@@ -16,27 +16,6 @@
     name: string,
     params?: Params,
     options?: ApiOptions
-<<<<<<< HEAD
-  ): Promise<ResponseType> => {
-    const response = await fetch('/api/process', {
-      method: 'POST',
-      headers: {
-        'Content-Type': 'application/json',
-      },
-      body: JSON.stringify({ 
-        name, 
-        params,
-        options: {
-          ...options,
-          disableCache: window.location.href.includes('disableCache=true') ? true : options?.disableCache
-        }
-       }),
-    });
-
-    if (!response.ok) {
-      throw new Error(`Failed to call ${name}: ${response.statusText}`);
-    }
-=======
   ): Promise<CacheResult<ResponseType>> => {
     // Client-side caching wrapper
     const apiCall = async (): Promise<ResponseType> => {
@@ -81,7 +60,6 @@
     };
 
     const shouldUseClientCache = options?.useClientCache ?? true;
->>>>>>> 63ee8000
 
     // Use client-side cache if enabled
     if (shouldUseClientCache) {
