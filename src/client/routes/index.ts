import { NotFound } from './NotFound';
import { AIChat } from './AIChat';
import { Settings } from './Settings';
<<<<<<< HEAD
import { FileManager } from './FileManager';
import { AIMonitoring } from './AIMonitoring';
import { Search } from './Search';
import { Channel } from './Channel';
import { Bookmarks } from './Bookmarks';
import { Video } from './Video';
import { VideoFeed } from './VideoFeed';
import { VideoChapters } from './VideoChapters';
=======
>>>>>>> 63ee8000
import { createRoutes } from '../router';
import { Profile } from './Profile';
// Define routes
export const routes = createRoutes({
  '/': Search,
  '/ai-chat': AIChat,
  '/settings': Settings,
<<<<<<< HEAD
  '/file-manager': FileManager,
  '/ai-monitoring': AIMonitoring,
  '/search': Search,
  '/channel/:id': Channel,
  '/video/:id': Video,
  '/video/:id/:tab': Video,
  '/video-chapters': VideoChapters,
  '/bookmarks': Bookmarks,
  '/video-feed': VideoFeed,
=======
>>>>>>> 63ee8000
  '/not-found': NotFound,
  '/profile': Profile,
});<|MERGE_RESOLUTION|>--- conflicted
+++ resolved
@@ -1,36 +1,14 @@
+import { Home } from './Home';
 import { NotFound } from './NotFound';
 import { AIChat } from './AIChat';
 import { Settings } from './Settings';
-<<<<<<< HEAD
-import { FileManager } from './FileManager';
-import { AIMonitoring } from './AIMonitoring';
-import { Search } from './Search';
-import { Channel } from './Channel';
-import { Bookmarks } from './Bookmarks';
-import { Video } from './Video';
-import { VideoFeed } from './VideoFeed';
-import { VideoChapters } from './VideoChapters';
-=======
->>>>>>> 63ee8000
 import { createRoutes } from '../router';
 import { Profile } from './Profile';
 // Define routes
 export const routes = createRoutes({
-  '/': Search,
+  '/': Home,
   '/ai-chat': AIChat,
   '/settings': Settings,
-<<<<<<< HEAD
-  '/file-manager': FileManager,
-  '/ai-monitoring': AIMonitoring,
-  '/search': Search,
-  '/channel/:id': Channel,
-  '/video/:id': Video,
-  '/video/:id/:tab': Video,
-  '/video-chapters': VideoChapters,
-  '/bookmarks': Bookmarks,
-  '/video-feed': VideoFeed,
-=======
->>>>>>> 63ee8000
   '/not-found': NotFound,
   '/profile': Profile,
 });