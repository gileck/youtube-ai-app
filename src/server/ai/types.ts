/**
 * AI model types for server-side implementation
 */

// Import shared types from the chat API types file
import type {
  AIModelCostEstimate,
  AIModelBaseResponse,
  Usage,
  AIModelResponse,
  AIModelAdapterResponse
} from '../../apis/chat/types';

// Re-export the shared types
export type {
  AIModelCostEstimate,
  AIModelBaseResponse,
  Usage,
  AIModelResponse,
  AIModelAdapterResponse
};

<<<<<<< HEAD
export type AIModelAdapterResponse<T> = {
  result: T;
  usage?: Usage;
} & AIModelBaseResponse;
=======
>>>>>>> 63ee8000
/**
 * AI model adapter interface
 * Defines the contract for all AI model adapters
 */
export interface AIModel {
  processPromptToText: (
    prompt: string,
    modelId: string,
  ) => Promise<AIModelResponse<string>>;
  processPromptToJSON: <T>(
    prompt: string,
    modelId: string,
  ) => Promise<AIModelResponse<T>>;
}

export interface AIModelBaseAdapter {
  estimateCost: (
    prompt: string,
    expectedOutputTokens?: number
  ) => AIModelCostEstimate

  processPromptToText: (
    prompt: string,
    modelId: string,
  ) => Promise<AIModelAdapterResponse<string>>;
  processPromptToJSON: <T>(
    prompt: string,
    modelId: string,
  ) => Promise<AIModelAdapterResponse<T>>;
}




<|MERGE_RESOLUTION|>--- conflicted
+++ resolved
@@ -20,13 +20,6 @@
   AIModelAdapterResponse
 };
 
-<<<<<<< HEAD
-export type AIModelAdapterResponse<T> = {
-  result: T;
-  usage?: Usage;
-} & AIModelBaseResponse;
-=======
->>>>>>> 63ee8000
 /**
  * AI model adapter interface
  * Defines the contract for all AI model adapters
@@ -59,5 +52,3 @@
 }
 
 
-
-
